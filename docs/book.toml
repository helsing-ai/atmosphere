[book]
authors = ["Mara Schulke <mara.schulke@bmc-labs.com>"]
language = "en"
multilingual = false
src = "src"
<<<<<<< HEAD
title = "Atmosphere"
=======
title = "Atmosphere"

[preprocessor.keeper]
command = "mdbook-keeper"
manifest_dir = ".."
is_workspace = true
build_features = ["atmosphere-core/postgres"]
>>>>>>> 9a4300eb
<|MERGE_RESOLUTION|>--- conflicted
+++ resolved
@@ -3,14 +3,10 @@
 language = "en"
 multilingual = false
 src = "src"
-<<<<<<< HEAD
-title = "Atmosphere"
-=======
 title = "Atmosphere"
 
 [preprocessor.keeper]
 command = "mdbook-keeper"
 manifest_dir = ".."
 is_workspace = true
-build_features = ["atmosphere-core/postgres"]
->>>>>>> 9a4300eb
+build_features = ["atmosphere-core/postgres"]